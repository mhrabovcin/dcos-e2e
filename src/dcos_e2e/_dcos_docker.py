"""
Helpers for interacting with DC/OS Docker.
"""

import subprocess
import uuid
from ipaddress import IPv4Address
from pathlib import Path
<<<<<<< HEAD
from shutil import copy2, copyfile, copytree, ignore_patterns, rmtree
from typing import Dict, Optional, Set
=======
from shutil import copyfile, copytree, ignore_patterns, rmtree
from typing import Any, Dict, Set
>>>>>>> ea62e57e

import yaml
from docker import Client
from retry import retry

from ._common import Node


class _ConflictingContainerError(Exception):
    """
    Raised when an existing container conflicts with a container which will be
    created.
    """


class DCOS_Docker:
    """
    A record of a DC/OS Docker cluster.
    """

    def __init__(
        self,
        masters: int,
        agents: int,
        public_agents: int,
        extra_config: Dict[str, Any],
        generate_config_path: Path,
        dcos_docker_path: Path,
        custom_ca_key: Optional[Path],
        genconf_extra_dir: Optional[Path],
    ) -> None:
        """
        Create a DC/OS Docker cluster.

        Args:
            masters: The number of master nodes to create.
            agents: The number of agent nodes to create.
            public_agents: The number of public agent nodes to create.
            extra_config: DC/OS Docker comes with a "base" configuration.
                This dictionary can contain extra installation configuration
                variables.
            generate_config_path: The path to a build artifact to install.
            dcos_docker_path: The path to a clone of DC/OS Docker.
            custom_ca_key: A CA key to use as the cluster's root CA key.
            genconf_extra_dir: A directory with contents to put in the
                `genconf` directory in the installer container.
        """
        # To avoid conflicts, we use random container names.
        # We use the same random string for each container in a cluster so
        # that they can be associated easily.
        random = uuid.uuid4()

        # We create a new instance of DC/OS Docker and we work in this
        # directory.
        # This reduces the chance of conflicts.
        # We put this in the `/tmp` directory because that is writeable on
        # the Vagrant VM.
        tmp = Path('/tmp')
        self._path = tmp / 'dcos-docker-{random}'.format(random=random)

        copytree(
            src=str(dcos_docker_path),
            dst=str(self._path),
            symlinks=True,
            # If there is already a config, we do not copy it as it will be
            # overwritten and therefore copying it is wasteful.
            ignore=ignore_patterns('dcos_generate_config.sh'),
        )

        if genconf_extra_dir is not None:
            for path in genconf_extra_dir.glob('*'):
                if path.is_dir():
                    copytree(src=str(path), dst=str(self._path / 'genconf'))
                else:
                    copy2(src=str(path), dst=str(self._path / 'genconf'))

        copyfile(
            src=str(generate_config_path),
            dst=str(self._path / 'dcos_generate_config.sh'),
        )

        master_ctr = 'dcos-master-{random}-'.format(random=random)
        agent_ctr = 'dcos-agent-{random}-'.format(random=random)
        public_agent_ctr = 'dcos-public-agent-{random}-'.format(random=random)
        self._variables = {
            # Number of nodes.
            'MASTERS': str(masters),
            'AGENTS': str(agents),
            'PUBLIC_AGENTS': str(public_agents),
            # Container names.
            'MASTER_CTR': master_ctr,
            'AGENT_CTR': agent_ctr,
            'PUBLIC_AGENT_CTR': public_agent_ctr,
        }  # type: Dict[str, str]

        if extra_config:
            self._variables['EXTRA_GENCONF_CONFIG'] = yaml.dump(
                data=extra_config,
                default_flow_style=False,
            )

        if custom_ca_key is not None:
            self._variables['CUSTOM_CA_KEY_PATH'] = str(custom_ca_key)

        self._create_containers()

    @retry(exceptions=_ConflictingContainerError, delay=10, tries=10)
    def _create_containers(self) -> None:
        """
        Create containers for the cluster.

        Creating clusters involves creating temporary installer containers.
        These containers can conflict in name.
        If a conflict occurs, retry.
        """
        conflict_error_substring = (
            'Conflict. The container name "/dcos-genconf.'
        )

        try:
            self._make(target='all')
        except subprocess.CalledProcessError as e:
            if conflict_error_substring in str(e.stderr):
                raise _ConflictingContainerError()
            raise

    def _make(self, target: str) -> None:
        """
        Run `make` in the DC/OS Docker directory using variables associated
        with this instance.

        Args:
            target: `make` target to run.

        Raises:
            CalledProcessError: The process exited with a non-zero code.
        """
        args = ['make'] + [
            '{key}={value}'.format(key=key, value=value)
            for key, value in self._variables.items()
        ] + [target]

        subprocess.run(
            args=args,
            cwd=str(self._path),
            check=True,
            stdout=subprocess.PIPE,
            stderr=subprocess.PIPE,
        )

    def postflight(self) -> None:
        """
        Wait for nodes to be ready to run tests against.
        """
        self._make(target='postflight')

    def destroy(self) -> None:
        """
        Destroy all nodes in the cluster.
        """
        self._make(target='clean')
        rmtree(
            path=str(self._path),
            # Some files may be created in the container that we cannot clean
            # up.
            ignore_errors=True,
        )

    def _nodes(self, container_base_name: str, num_nodes: int) -> Set[Node]:
        """
        Args:
            container_base_name: The start of the container names.
            num_nodes: The number of nodes.

        Returns: ``Node``s corresponding to containers with names starting
            with ``container_base_name``.
        """
        client = Client()
        nodes = set([])  # type: Set[Node]

        while len(nodes) < num_nodes:
            container_name = '{container_base_name}{number}'.format(
                container_base_name=container_base_name,
                number=len(nodes) + 1,
            )
            details = client.inspect_container(container=container_name)
            ip_address = details['NetworkSettings']['IPAddress']
            node = Node(
                ip_address=IPv4Address(ip_address),
                ssh_key_path=self._path / 'include' / 'ssh' / 'id_rsa',
            )
            nodes.add(node)

        return nodes

    @property
    def masters(self) -> Set[Node]:
        """
        Return all DC/OS master ``Node``s.
        """
        return self._nodes(
            container_base_name=self._variables['MASTER_CTR'],
            num_nodes=int(self._variables['MASTERS']),
        )

    @property
    def agents(self) -> Set[Node]:
        """
        Return all DC/OS agent ``Node``s.
        """
        return self._nodes(
            container_base_name=self._variables['AGENT_CTR'],
            num_nodes=int(self._variables['AGENTS']),
        )

    @property
    def public_agents(self) -> Set[Node]:
        """
        Return all DC/OS public agent ``Node``s.
        """
        return self._nodes(
            container_base_name=self._variables['PUBLIC_AGENT_CTR'],
            num_nodes=int(self._variables['PUBLIC_AGENTS']),
        )<|MERGE_RESOLUTION|>--- conflicted
+++ resolved
@@ -6,13 +6,8 @@
 import uuid
 from ipaddress import IPv4Address
 from pathlib import Path
-<<<<<<< HEAD
 from shutil import copy2, copyfile, copytree, ignore_patterns, rmtree
-from typing import Dict, Optional, Set
-=======
-from shutil import copyfile, copytree, ignore_patterns, rmtree
-from typing import Any, Dict, Set
->>>>>>> ea62e57e
+from typing import Any, Dict, Optional, Set
 
 import yaml
 from docker import Client
